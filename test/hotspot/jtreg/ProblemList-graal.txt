--- conflicted
+++ resolved
@@ -119,14 +119,6 @@
 vmTestbase/nsk/jdi/ArrayType/newInstance/newinstance001/TestDescription.java                              8203174   generic-all
 vmTestbase/nsk/jdi/ArrayType/newInstance/newinstance002/TestDescription.java                              8203174   generic-all
 vmTestbase/nsk/jdi/ArrayType/newInstance/newinstance003/TestDescription.java                              8203174   generic-all
-<<<<<<< HEAD
-vmTestbase/nsk/jdi/ObjectReference/referringObjects/referringObjects001/referringObjects001.java          8203174   generic-all
-=======
-vmTestbase/nsk/jdi/EventRequestManager/methodExitRequests/methexitreq002/TestDescription.java             8203174   generic-all
-vmTestbase/nsk/jdi/MonitorContendedEnteredRequest/MonitorContendedEnteredRequest001/TestDescription.java  8203174   generic-all
-vmTestbase/nsk/jdi/MonitorContendedEnteredRequest/MonitorContendedEnteredRequest002/TestDescription.java  8203174   generic-all
-vmTestbase/nsk/jdi/MonitorWaitedRequest/addClassExclusionFilter/TestDescription.java                      8203174   generic-all
->>>>>>> 6fc4db47
 vmTestbase/nsk/jdi/ReferenceType/instances/instances002/instances002.java                                 8203174   generic-all
 vmTestbase/nsk/jdi/ReferenceType/instances/instances003/instances003.java                                 8203174   generic-all
 vmTestbase/nsk/jdi/stress/MonitorEvents/MonitorEvents002/TestDescription.java                             8203174   generic-all
